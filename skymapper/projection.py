import numpy as np

# only needed for some projections, not enough to make scipy requirement
try:
    import scipy.integrate
    import scipy.optimize
except ImportError:
    pass

DEG2RAD = np.pi/180

def _toArray(x):
    if isinstance(x, np.ndarray):
        return x, True
    if hasattr(x, '__iter__'):
        return np.array(x), True
    return np.array([x]), False

class Projection(object):
    """Projection base class

    Every projection needs to implement three methods:
    * `transform(self, ra, dec)`: mapping from ra/dec to map x/y
    * `invert(self, x, y)`: the inverse mapping from x/y to ra/dec
    * `contains(self, x, y)`: whether x/y is inside of map region

    All three methods accept either single number or arrays and return accordingly.
    """
    def transform(self, ra, dec):
        """Convert RA/Dec into map coordinates

        Args:
            ra:  float or array of floats
            dec: float or array of floats

        Returns:
            x,y with the same format as ra/dec
        """
        pass

    def invert(self, x, y):
        """Convert map coordinates into RA/Dec

        Args:
            x:  float or array of floats
            y: float or array of floats

        Returns:
            RA,Dec with the same format as x/y
        """
        pass

    def contains(self, x, y):
        """Test if x/y is a valid set of map coordinates

        Args:
            x:  float or array of floats
            y: float or array of floats

        Returns:
            Bool array with the same format as x/y
        """
        pass

    def _wrapRA(self, ra):
        ra_, isArray = _toArray(ra)
        ra_ = self.ra_0 - ra_ # inverse for RA
        # check that ra_ is between -180 and 180 deg
        ra_[ra_ < -180 ] += 360
        ra_[ra_ > 180 ] -= 360
        if isArray:
            return ra_
        return ra_[0]

class AlbersEqualAreaConic(Projection):
    def __init__(self, ra_0, dec_0, dec_1, dec_2):
        """Albers Equal-Area projection

        AEA is a conic projection with an origin along the lines connecting
        the poles. It preserves relative area, but is not conformal,
        perspective or equistant.

        Its preferred use of for areas with predominant east-west extent
        at moderate latitudes.

        As a conic projection, it depends on two standard parallels, i.e.
        intersections of the cone with the sphere. To minimize scale variations,
        these standard parallels should be chosen as small as possible while
        spanning the range in declinations of the data.

        For details, see Snyder (1987, section 14).

        Args:
            ra_0: RA that maps onto x = 0
            dec_0: Dec that maps onto y = 0
            dec_1: lower standard parallel
            dec_2: upper standard parallel (must not be -dec_1)
        """
        self.ra_0 = ra_0
        self.dec_0 = dec_0
        self.dec_1 = dec_1
        self.dec_2 = dec_2

        # Snyder 1987, eq. 14-3 to 14-6.
        self.n = (np.sin(dec_1 * DEG2RAD) + np.sin(dec_2 * DEG2RAD)) / 2
        self.C = np.cos(dec_1 * DEG2RAD)**2 + 2 * self.n * np.sin(dec_1 * DEG2RAD)
        self.rho_0 = self._rho(dec_0)

    def _rho(self, dec):
        return np.sqrt(self.C - 2 * self.n * np.sin(dec * DEG2RAD)) / self.n

    def transform(self, ra, dec):
        ra_ = self._wrapRA(ra)
        # Snyder 1987, eq 14-1 to 14-4
        theta = self.n * ra_
        rho = self._rho(dec)
        return rho*np.sin(theta * DEG2RAD), self.rho_0 - rho*np.cos(theta * DEG2RAD)

    def contains(self, x, y):
        rho = np.sqrt(x**2 + (self.rho_0 - y)**2)
        inside = np.abs((self.C - (rho * self.n)**2)/(2*self.n)) <= 1
        if self.n >= 0:
            theta = np.arctan2(x, self.rho_0 - y) / DEG2RAD
        else:
            theta = np.arctan2(-x, -(self.rho_0 - y)) / DEG2RAD
        wedge = np.abs(theta) < np.abs(self.n*180)
        return inside & wedge

    def invert(self, x, y):
        # ra/dec actually x/y
        # Snyder 1987, eq 14-8 to 14-11
        rho = np.sqrt(x**2 + (self.rho_0 - y)**2)
        if self.n >= 0:
            theta = np.arctan2(x, self.rho_0 - y) / DEG2RAD
        else:
            theta = np.arctan2(-x, -(self.rho_0 - y)) / DEG2RAD
        return self.ra_0 - theta/self.n, np.arcsin((self.C - (rho * self.n)**2)/(2*self.n)) / DEG2RAD

    def __repr__(self):
        return "AlbersEqualArea(%r, %r, %r, %r)" % (self.ra_0, self.dec_0, self.dec_1, self.dec_2)

class LambertConformalConic(Projection):
    def __init__(self, ra_0, dec_0, dec_1, dec_2):
        """Lambert Conformal conic projection

        LCC is a conic projection with an origin along the lines connecting
        the poles. It preserves angles, but is not equal-area,
        perspective or equistant.

        Its preferred use of for areas with predominant east-west extent
        at higher latitudes.

        As a conic projection, it depends on two standard parallels, i.e.
        intersections of the cone with the sphere. To minimize scale variations,
        these standard parallels should be chosen as small as possible while
        spanning the range in declinations of the data.

        For details, see Snyder (1987, section 15).

        Args:
            ra_0: RA that maps onto x = 0
            dec_0: Dec that maps onto y = 0
            dec_1: lower standard parallel
            dec_2: upper standard parallel (must not be -dec_1)
        """
        self.ra_0 = ra_0
        self.dec_0 = dec_0
        self.dec_1 = dec_1
        self.dec_2 = dec_2

        # Snyder 1987, eq. 14-1, 14-2 and 15-1 to 15-3.
        self.dec_max = 89.99

        dec_1 *= DEG2RAD
        dec_2 *= DEG2RAD
        self.n = np.log(np.cos(dec_1)/np.cos(dec_2)) / \
        (np.log(np.tan(np.pi/4 + dec_2/2)/np.tan(np.pi/4 + dec_1/2)))
        self.F = np.cos(dec_1)*(np.tan(np.pi/4 + dec_1/2)**self.n)/self.n
        self.rho_0 = self._rho(dec_0)

    def _rho(self, dec):
        # check that dec is inside of -dec_max .. dec_max
        dec_ = np.array([dec], dtype='f8')
        dec_[dec_ < -self.dec_max] = -self.dec_max
        dec_[dec_ > self.dec_max] = self.dec_max
        return self.F / np.tan(np.pi/4 + dec_[0]/2 * DEG2RAD)**self.n

    def transform(self, ra, dec):
        ra_ = self._wrapRA(ra)
        theta = self.n * ra_
        rho = self._rho(dec)
        return rho*np.sin(theta * DEG2RAD), self.rho_0 - rho*np.cos(theta * DEG2RAD)

    def contains(self, x, y):
        rho = np.sqrt(x**2 + (self.rho_0 - y)**2) * np.sign(self.n)
        inside = np.abs(rho) < max(np.abs(self._rho(self.dec_max)), np.abs(self._rho(-self.dec_max)))
        if self.n >= 0:
            theta = np.arctan2(x, self.rho_0 - y) / DEG2RAD
        else:
            theta = np.arctan2(-x, -(self.rho_0 - y)) / DEG2RAD
        wedge = np.abs(theta) < np.abs(self.n*180)
        return inside & wedge

    def invert(self, x, y):
        rho = np.sqrt(x**2 + (self.rho_0 - y)**2) * np.sign(self.n)
        if self.n >= 0:
            theta = np.arctan2(x, self.rho_0 - y) / DEG2RAD
        else:
            theta = np.arctan2(-x, -(self.rho_0 - y)) / DEG2RAD
        return self.ra_0 - theta/self.n, (2 * np.arctan((self.F/rho)**(1./self.n)) - np.pi/2) / DEG2RAD

    def __repr__(self):
        return "LambertConformal(%r, %r, %r, %r)" % (self.ra_0, self.dec_0, self.dec_1, self.dec_2)


class EquidistantConic(Projection):
    def __init__(self, ra_0, dec_0, dec_1, dec_2):
        """Equidistant conic projection

        Equistant conic is a projection with an origin along the lines connecting
        the poles. It preserves distances along the map, but is not conformal,
        perspective or equal-area.

        Its preferred use is for smaller areas with predominant east-west extent
        at moderate latitudes.

        As a conic projection, it depends on two standard parallels, i.e.
        intersections of the cone with the sphere.

        For details, see Snyder (1987, section 16).

        Args:
            ra_0: RA that maps onto x = 0
            dec_0: Dec that maps onto y = 0
            dec_1: lower standard parallel
            dec_2: upper standard parallel (must not be +-dec_1)
        """
        self.ra_0 = ra_0
        self.dec_0 = dec_0
        self.dec_1 = dec_1
        self.dec_2 = dec_2

        # Snyder 1987, eq. 14-3 to 14-6.
        self.n = (np.cos(dec_1 * DEG2RAD) - np.cos(dec_2 * DEG2RAD)) / (dec_2  - dec_1) / DEG2RAD
        self.G = np.cos(dec_1 * DEG2RAD)/self.n + (dec_1 * DEG2RAD)
        self.rho_0 = self._rho(dec_0)

    def _rho(self, dec):
        return self.G - (dec * DEG2RAD)

    def transform(self, ra, dec):
        ra_ = self._wrapRA(ra)
        # Snyder 1987, eq 16-1 to 16-4
        theta = self.n * ra_
        rho = self._rho(dec)
        return rho*np.sin(theta * DEG2RAD), self.rho_0 - rho*np.cos(theta * DEG2RAD)

    def contains(self, x, y):
        rho = np.sqrt(x**2 + (self.rho_0 - y)**2) * np.sign(self.n)
        rho_min = np.abs(self._rho(90))
        rho_max = np.abs(self._rho(-90))
        if rho_min > rho_max:
            rho_min, rho_max = rho_max, rho_min
        inside = (np.abs(rho) < rho_max) & (np.abs(rho) > rho_min)
        if self.n >= 0:
            theta = np.arctan2(x, self.rho_0 - y) / DEG2RAD
        else:
            theta = np.arctan2(-x, -(self.rho_0 - y)) / DEG2RAD
        wedge = np.abs(theta) < np.abs(self.n*180)
        return inside & wedge

    def invert(self, x, y):
        # Snyder 1987, eq 14-10 to 14-11
        rho = np.sqrt(x**2 + (self.rho_0 - y)**2) * np.sign(self.n)
        if self.n >= 0:
            theta = np.arctan2(x, self.rho_0 - y) / DEG2RAD
        else:
            theta = np.arctan2(-x, -(self.rho_0 - y)) / DEG2RAD
        return self.ra_0 - theta/self.n, (self.G - rho)/ DEG2RAD

    def __repr__(self):
        return "Equidistant(%r, %r, %r, %r)" % (self.ra_0, self.dec_0, self.dec_1, self.dec_2)


class Hammer(Projection):
    def __init__(self, ra_0):
        """Hammer projection

        Hammer's 2:1 ellipse modification of The Lambert azimuthal equal-area
        projection.

        Its preferred use is for all-sky maps with an emphasis on low latitudes.
        It reduces the distortion at the outer meridians and has an elliptical
        outline. The only free parameter is the reference RA `ra_0`.

        For details, see Snyder (1987, section 24).
        """
        self.ra_0 = ra_0

    def transform(self, ra, dec):
        ra_ = self._wrapRA(ra)
        x = 2*np.sqrt(2)*np.cos(dec * DEG2RAD) * np.sin(ra_/2 * DEG2RAD)
        y = np.sqrt(2)*np.sin(dec * DEG2RAD)
        denom = np.sqrt(1+ np.cos(dec * DEG2RAD) * np.cos(ra_/2 * DEG2RAD))
        return x/denom, y/denom

    def invert(self, x, y):
        dz = x*x/16 + y*y/4
        z = np.sqrt(1- dz)
        phi = np.arcsin(z*y) / DEG2RAD
        lmbda = 2*np.arctan(z*x / (2*(2*z*z - 1))) / DEG2RAD
        return self.ra_0 - lmbda, phi

    def contains(self, x, y):
        dz = x*x/16 + y*y/4
        return dz <= 0.5

    def __repr__(self):
        return "Hammer(%r)" % self.ra_0


class HyperElliptical(Projection):

    def __init__(self, ra_0, alpha, k, gamma):
        self.ra_0 = ra_0
        self.alpha = alpha
        self.k = k
        self.gamma = gamma
        self.gamma_pow_k = gamma**k
        self.affine = np.sqrt(2 * self.gamma / np.pi)

    def transform(self, ra, dec):
        ra_, isArray = _toArray(ra)
        dec_, isArray = _toArray(dec)
        ra_ = self._wrapRA(ra_)
        y = self.Y(np.sin(np.abs(dec_ * DEG2RAD)))
        x = ra_ * DEG2RAD * (self.alpha + (1 - self.alpha) / self.gamma * self.elliptic(y)) * self.affine
        y *= np.sign(dec_) / self.affine
        if isArray:
            return x, y
        else:
            return x[0], y[0]

    def invert(self, x, y):
        y_, isArray = _toArray(y * self.affine)
        sinphi = self.sinPhiDiff(y_, 0)
        dec = np.sign(y) * np.arcsin(sinphi) / DEG2RAD

        x_, isArray = _toArray(x)
        ra = x_ / self.affine / (self.alpha + (1 - self.alpha) / self.gamma * self.elliptic(y_)) / DEG2RAD
        if isArray:
            return  self.ra_0 - ra, dec
        else:
            return  self.ra_0 - ra[0], dec[0]

    def contains(self, x, y):
<<<<<<< HEAD
        affine = np.sqrt(2 * self.gamma / np.pi)
        return np.abs(x / np.sqrt(2*np.pi/self.gamma))**self.k + np.abs(y * affine)**self.k < self.gamma**self.k
=======
        return np.abs(x / np.sqrt(2*np.pi/self.gamma))**self.k + np.abs(y * self.affine)**self.k < self.gamma_pow_k

    def elliptic(self, y):
        """Returns (gamma^k - y^k)^1/k
        """
        y_,isArray = _toArray(y)

        f = (self.gamma_pow_k - y_**self.k)**(1/self.k)
        f[y_ < 0 ] = self.gamma
        #f[y > self.gamma] = 0

        if isArray:
            return f
        else:
            return f[0]
>>>>>>> 49049a74

    def elliptic_scalar(self, y):
        """Returns (gamma^k - y^k)^1/k
        """
        # needs to be fast for integrator, hence non-vectorized version
        if y < 0:
            return self.gamma
        return (self.gamma_pow_k - y**self.k)**(1/self.k)

    def z(self, y):
        """Returns int_0^y (gamma^k - y_^k)^1/k dy_
        """
        if hasattr(y, "__iter__"):
            return np.array([self.z(_) for _ in y])

        f = scipy.integrate.quad(self.elliptic_scalar, 0, y)[0]

        # check integration errors ofat the limits
        lim1 = self.gamma * (self.alpha*y - 1) / (self.alpha - 1)
        lim2 = self.gamma * self.alpha*y / (self.alpha - 1)
        if f < lim2:
            return lim2
        if f > lim1:
            return lim1
        return f

    def sinPhiDiff(self, y, sinphi):
        return self.alpha*y - (self.alpha - 1) / self.gamma * self.z(y) - sinphi

    def Y(self, sinphi, eps=1e-5, max_iter=30):
        if hasattr(sinphi, "__iter__"):
            return np.array([self.Y(_) for _ in sinphi])

        y, it, delta = 0.01, 0, 2*eps
        while it < max_iter and np.abs(delta) > eps:
            delta = self.sinPhiDiff(y, sinphi) / (self.alpha + (1 - self.alpha) / self.gamma * self.elliptic(y))
            y -= delta

            if y >= self.gamma:
                return self.gamma
            if y <= 0:
                return 0.
            it += 1
        return y

class Tobler(HyperElliptical):
    """Tobler hyperelliptical projection.

    See Snyder (1993, p. 202) for details.
    """
    def __init__(self, ra_0):
        alpha, k, gamma = 0, 2.5, 1.183136
        super(Tobler, self).__init__(ra_0, alpha, k, gamma)

class Mollweide(HyperElliptical):
    def __init__(self, ra_0):
        alpha, k, gamma = 0, 2, 1.2731
        super(Mollweide, self).__init__(ra_0, alpha, k, gamma)<|MERGE_RESOLUTION|>--- conflicted
+++ resolved
@@ -354,10 +354,6 @@
             return  self.ra_0 - ra[0], dec[0]
 
     def contains(self, x, y):
-<<<<<<< HEAD
-        affine = np.sqrt(2 * self.gamma / np.pi)
-        return np.abs(x / np.sqrt(2*np.pi/self.gamma))**self.k + np.abs(y * affine)**self.k < self.gamma**self.k
-=======
         return np.abs(x / np.sqrt(2*np.pi/self.gamma))**self.k + np.abs(y * self.affine)**self.k < self.gamma_pow_k
 
     def elliptic(self, y):
@@ -373,7 +369,6 @@
             return f
         else:
             return f[0]
->>>>>>> 49049a74
 
     def elliptic_scalar(self, y):
         """Returns (gamma^k - y^k)^1/k
